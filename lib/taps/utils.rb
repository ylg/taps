require 'zlib'
require 'stringio'
require 'time'
require 'tempfile'

module Taps
module Utils
	extend self

	def windows?
		RUBY_PLATFORM =~ /mswin32|mingw32/
	end

	def bin(cmd)
		cmd = "#{cmd}.cmd" if windows?
		cmd
	end

	def checksum(data)
		Zlib.crc32(data)
	end

	def valid_data?(data, crc32)
		Zlib.crc32(data) == crc32.to_i
	end

	def gzip(data)
		io = StringIO.new
		gz = Zlib::GzipWriter.new(io)
		gz.write data
		gz.close
		io.string
	end

	def gunzip(gzip_data)
		io = StringIO.new(gzip_data)
		gz = Zlib::GzipReader.new(io)
		data = gz.read
		gz.close
		data
	end

	def format_data(data, string_columns)
		return {} if data.size == 0
		header = data[0].keys
		only_data = data.collect do |row|
			row = blobs_to_string(row, string_columns)
			header.collect { |h| row[h] }
		end
		{ :header => header, :data => only_data }
	end

	# mysql text and blobs fields are handled the same way internally
	# this is not true for other databases so we must check if the field is
	# actually text and manually convert it back to a string
	def incorrect_blobs(db, table)
		return [] unless db.class.to_s == "Sequel::MySQL::Database"

		columns = []
		db.schema(table).each do |data|
			column, cdata = data
			columns << column if cdata[:db_type] =~ /text/
		end
		columns
	end

	def blobs_to_string(row, columns)
		return row if columns.size == 0
		columns.each do |c|
			row[c] = row[c].to_s if row[c].kind_of?(Sequel::SQL::Blob)
		end
		row
	end

	def calculate_chunksize(old_chunksize)
		chunksize = old_chunksize

		retries = 0
		time_in_db = 0
		begin
			t1 = Time.now
<<<<<<< HEAD
			yield chunksize
=======
			time_in_db = yield chunksize
			time_in_db = time_in_db.to_f rescue 0
>>>>>>> a4449f2e
		rescue Errno::EPIPE, RestClient::RequestFailed
			retries += 1
			raise if retries > 2

			# we got disconnected, the chunksize could be too large
			# on first retry change to 10, on successive retries go down to 1
			chunksize = (retries == 1) ? 10 : 1

			retry
		end

		t2 = Time.now

<<<<<<< HEAD
		diff = t2 - t1
=======
		diff = t2 - t1 - time_in_db

>>>>>>> a4449f2e
		new_chunksize = if retries > 0
			chunksize
		elsif diff > 3.0
			(chunksize / 3).ceil
		elsif diff > 1.1
			chunksize - 100
		elsif diff < 0.8
			chunksize * 2
		else
			chunksize + 100
		end
		new_chunksize = 1 if new_chunksize < 1
		new_chunksize
	end

	def load_schema(database_url, schema_data)
		Tempfile.open('taps') do |tmp|
			File.open(tmp.path, 'w') { |f| f.write(schema_data) }
			schema_bin(:load, database_url, tmp.path)
		end
	end

	def load_indexes(database_url, index_data)
		Tempfile.open('taps') do |tmp|
			File.open(tmp.path, 'w') { |f| f.write(index_data) }
			schema_bin(:load_indexes, database_url, tmp.path)
		end
	end

	def schema_bin(*args)
		`#{File.dirname(__FILE__)}/../../bin/#{bin('schema')} #{args.join(' ')}`
	end

	def primary_key(db, table)
		if db.respond_to?(:primary_key)
			db.primary_key(table)
		else
			db.schema(table).select { |c| c[1][:primary_key] }.map { |c| c.first }.shift
		end
	end

	def order_by(db, table)
		pkey = primary_key(db, table)
		if pkey
			[pkey.to_sym]
		else
			db[table].columns
		end
	end
end
end<|MERGE_RESOLUTION|>--- conflicted
+++ resolved
@@ -79,12 +79,8 @@
 		time_in_db = 0
 		begin
 			t1 = Time.now
-<<<<<<< HEAD
-			yield chunksize
-=======
 			time_in_db = yield chunksize
 			time_in_db = time_in_db.to_f rescue 0
->>>>>>> a4449f2e
 		rescue Errno::EPIPE, RestClient::RequestFailed
 			retries += 1
 			raise if retries > 2
@@ -98,12 +94,8 @@
 
 		t2 = Time.now
 
-<<<<<<< HEAD
-		diff = t2 - t1
-=======
 		diff = t2 - t1 - time_in_db
 
->>>>>>> a4449f2e
 		new_chunksize = if retries > 0
 			chunksize
 		elsif diff > 3.0
