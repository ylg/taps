--- conflicted
+++ resolved
@@ -20,16 +20,10 @@
 	exit(1)
 end
 
-<<<<<<< HEAD
-if cmd == 'dump'
-	puts Taps::Schema.dump(database_url)
-elsif cmd == 'indexes'
-=======
 case cmd
 when 'dump'
-	puts Taps::Schema.dump_without_indexes(database_url)
+	puts Taps::Schema.dump(database_url)
 when 'indexes'
->>>>>>> e00e7e48
 	puts Taps::Schema.indexes(database_url)
 when 'load_indexes'
 	filename = ARGV.shift.strip rescue ''
@@ -41,14 +35,8 @@
 	Taps::Schema.load(database_url, schema)
 when 'reset_db_sequences'
 	Taps::Schema.reset_db_sequences(database_url)
-<<<<<<< HEAD
-elsif cmd == 'console'
+when 'console'
 	$db = Sequel.connect(database_url)
-=======
-when 'console'
-	Taps::Schema.connection(database_url)
-	$db = ActiveRecord::Base.connection
->>>>>>> e00e7e48
 	require 'irb'
 	require 'irb/completion'
 	IRB.start
